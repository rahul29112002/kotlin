// Copyright 2000-2018 JetBrains s.r.o. Use of this source code is governed by the Apache 2.0 license that can be found in the LICENSE file.
package com.intellij.refactoring.invertBoolean;

import com.intellij.lang.Language;
import com.intellij.openapi.editor.Editor;
import com.intellij.openapi.extensions.ExtensionPointName;
import com.intellij.openapi.project.Project;
import com.intellij.psi.PsiElement;
import com.intellij.refactoring.rename.RenameProcessor;
import com.intellij.usageView.UsageInfo;
import com.intellij.util.containers.MultiMap;
import org.jetbrains.annotations.NotNull;
import org.jetbrains.annotations.Nullable;

import java.util.Collection;

public abstract class InvertBooleanDelegate {
  public static final ExtensionPointName<InvertBooleanDelegate> EP_NAME = ExtensionPointName.create("com.intellij.refactoring.invertBoolean");

  @Nullable
  public static InvertBooleanDelegate findInvertBooleanDelegate(PsiElement element) {
    for (InvertBooleanDelegate delegate : EP_NAME.getExtensionList()) {
      if (delegate.isVisibleOnElement(element)) {
        return delegate;
      }
    }
    return null;
  }

  /**
   * Quick check if element is potentially acceptable by delegate
   *
   * @return true if element is possible to invert, e.g. variable or method
   */
  public abstract boolean isVisibleOnElement(@NotNull PsiElement element);

  /**
   * @return true if element is of boolean type
   */
  public abstract boolean isAvailableOnElement(@NotNull PsiElement element);

  /**
   * Adjust element to invert, e.g. suggest to refactor super method instead of current
   *
   * @return null if user canceled the operation
   */
  @Nullable
  public abstract PsiElement adjustElement(PsiElement element, Project project, Editor editor);

  /**
   * Eventually collect additional elements to rename, e.g. override methods
   * and find expressions which need to be inverted, e.g. return method statements inside the method itself, etc
   *
   * @param renameProcessor null if element is not named or name was not changed
   */
  public abstract void collectRefElements(PsiElement element,
                                          @Nullable RenameProcessor renameProcessor,
                                          @NotNull String newName,
                                          Collection<PsiElement> elementsToInvert);

  /**
   * Invoked from {@link #collectForeignElementsToInvert(PsiElement, PsiElement, Language, Collection)}
   * should be used to reject usages for elements from foreign language to be refactored
   * @return null, if reference should not be reverted
   */
  public abstract PsiElement getElementToInvert(PsiElement namedElement, PsiElement expression);

  /**
   * @return true, if element was found in current language
   */
  public boolean collectElementsToInvert(PsiElement namedElement, PsiElement expression, Collection<PsiElement> elementsToInvert) {
    PsiElement elementToInvert = getElementToInvert(namedElement, expression);
    if (elementToInvert != null) {
      elementsToInvert.add(elementToInvert);
      return true;
    }
    return false;
  }

  /**
<<<<<<< HEAD
   * Use {@link #collectForeignElementsToInvert(PsiElement, PsiElement, Language, Collection)} instead
   * @deprecated To be removed in 2018.3
   */
  @Deprecated
  protected static PsiElement getForeignElementToInvert(PsiElement namedElement,
                                                        PsiElement expression,
                                                        Language language) {
    if (!expression.getLanguage().is(language)){
      final InvertBooleanDelegate delegate = findInvertBooleanDelegate(expression);
      if (delegate != null) {
        return delegate.getElementToInvert(namedElement, expression);
      }
    }
    return null;
  }

  /**
=======
>>>>>>> 93b17785
   * Should be called from {@link #collectRefElements(PsiElement, RenameProcessor, String, Collection)}
   * to process found usages in foreign languages
   */
  protected static void collectForeignElementsToInvert(PsiElement namedElement,
                                                       PsiElement expression,
                                                       Language language,
                                                       Collection<PsiElement> elementsToInvert) {
    if (!expression.getLanguage().is(language)){
      final InvertBooleanDelegate delegate = findInvertBooleanDelegate(expression);
      if (delegate != null) {
        delegate.collectElementsToInvert(namedElement, expression, elementsToInvert);
      }
    }
  }

  /**
   * Replace expression with created negation
   * @param expression to be inverted, found in {@link #collectRefElements(PsiElement, RenameProcessor, String, Collection)}
   */
  public abstract void replaceWithNegatedExpression(PsiElement expression);

  /**
   * Initialize variable with negated default initializer when default was initially omitted,
   * or invert variable initializer
   */
  public abstract void invertElementInitializer(PsiElement var);

  /**
   * Detect usages which can't be inverted
   */
  public void findConflicts(UsageInfo[] usageInfos, MultiMap<PsiElement, String> conflicts) {}
}<|MERGE_RESOLUTION|>--- conflicted
+++ resolved
@@ -78,26 +78,6 @@
   }
 
   /**
-<<<<<<< HEAD
-   * Use {@link #collectForeignElementsToInvert(PsiElement, PsiElement, Language, Collection)} instead
-   * @deprecated To be removed in 2018.3
-   */
-  @Deprecated
-  protected static PsiElement getForeignElementToInvert(PsiElement namedElement,
-                                                        PsiElement expression,
-                                                        Language language) {
-    if (!expression.getLanguage().is(language)){
-      final InvertBooleanDelegate delegate = findInvertBooleanDelegate(expression);
-      if (delegate != null) {
-        return delegate.getElementToInvert(namedElement, expression);
-      }
-    }
-    return null;
-  }
-
-  /**
-=======
->>>>>>> 93b17785
    * Should be called from {@link #collectRefElements(PsiElement, RenameProcessor, String, Collection)}
    * to process found usages in foreign languages
    */
