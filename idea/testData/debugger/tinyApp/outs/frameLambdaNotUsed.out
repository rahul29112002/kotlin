LineBreakpoint created at frameLambdaNotUsed.kt:7
!JDK_HOME!\bin\java -agentlib:jdwp=transport=dt_socket,address=!HOST_NAME!:!HOST_PORT!,suspend=y,server=n -Dfile.encoding=!FILE_ENCODING! -classpath !APP_PATH!\classes;!KOTLIN_RUNTIME!;!CUSTOM_LIBRARY!;!RT_JAR! frameLambdaNotUsed.FrameLambdaNotUsedPackage
Connected to the target VM, address: '!HOST_NAME!:PORT_NAME!', transport: 'socket'
frameLambdaNotUsed.kt:6
Compile bytecode for val1
package frameLambdaNotUsed

fun main(args: Array<String>) {
    val val1 = 1
    foo {
        //Breakpoint!
        val a = 1
    }
}

fun foo(f: () -> Unit) {
    f()
}

// PRINT_FRAME

// EXPRESSION: val1
// RESULT: Cannot find local variable: name = val1
<<<<<<< HEAD
 frame    = invoke():7, FrameLambdaNotUsedPackage$main$1 {frameLambdaNotUsed}
   this     = this = {frameLambdaNotUsed.FrameLambdaNotUsedPackage$main$1@uniqueID}"kotlin.Function0<kotlin.Unit>"
=======
 frame    = invoke():7, FrameLambdaNotUsedPackage$@packagePartHASH$main$1 {frameLambdaNotUsed}
   this     = this = {frameLambdaNotUsed.FrameLambdaNotUsedPackage$@packagePartHASH$main$1@uniqueID}kotlin.Function0<kotlin.Unit>
>>>>>>> da159c1e
   local    = a: int = 0
Disconnected from the target VM, address: '!HOST_NAME!:PORT_NAME!', transport: 'socket'

Process finished with exit code 0<|MERGE_RESOLUTION|>--- conflicted
+++ resolved
@@ -21,13 +21,8 @@
 
 // EXPRESSION: val1
 // RESULT: Cannot find local variable: name = val1
-<<<<<<< HEAD
- frame    = invoke():7, FrameLambdaNotUsedPackage$main$1 {frameLambdaNotUsed}
-   this     = this = {frameLambdaNotUsed.FrameLambdaNotUsedPackage$main$1@uniqueID}"kotlin.Function0<kotlin.Unit>"
-=======
  frame    = invoke():7, FrameLambdaNotUsedPackage$@packagePartHASH$main$1 {frameLambdaNotUsed}
-   this     = this = {frameLambdaNotUsed.FrameLambdaNotUsedPackage$@packagePartHASH$main$1@uniqueID}kotlin.Function0<kotlin.Unit>
->>>>>>> da159c1e
+   this     = this = {frameLambdaNotUsed.FrameLambdaNotUsedPackage$@packagePartHASH$main$1@uniqueID}"kotlin.Function0<kotlin.Unit>"
    local    = a: int = 0
 Disconnected from the target VM, address: '!HOST_NAME!:PORT_NAME!', transport: 'socket'
 
